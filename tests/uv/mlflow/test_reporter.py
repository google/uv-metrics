--- conflicted
+++ resolved
@@ -25,13 +25,9 @@
 import tensorflow as tf
 
 import uv
-<<<<<<< HEAD
-import uv.util as u
-from uv.mlflow.reporter import MLFlowReporter, MLFlowPubsubReporter
-=======
 from uv.mlflow.reporter import (MLFlowReporter, MLFlowPubsubReporter,
                                 PUBSUB_PROJECT_ENV_VAR, PUBSUB_TOPIC_ENV_VAR)
->>>>>>> dccbc073
+import uv.util as u
 
 
 @pytest.fixture
