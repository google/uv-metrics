# This whole thing is cribbed from the old UV library.

# Logging
logs/

# Byte-compiled / optimized / DLL files
__pycache__/
*.py[cod]
*$py.class

# C extensions
*.so

# Distribution / packaging
.Python
build/
develop-eggs/
dist/
downloads/
eggs/
.eggs/
lib/
lib64/
parts/
sdist/
var/
wheels/
*.egg-info/
.installed.cfg
*.egg
MANIFEST

# PyInstaller
#  Usually these files are written by a python script from a template
#  before PyInstaller builds the exe, so as to inject date/other infos into it.
*.manifest
*.spec

# Installer logs
pip-log.txt
pip-delete-this-directory.txt

# Unit test / coverage reports
htmlcov/
.tox/
.coverage
.coverage.*
.cache
nosetests.xml
coverage.xml
*.cover
.hypothesis/
.pytest_cache/

# Translations
*.mo
*.pot

# Django stuff:
*.log
local_settings.py
db.sqlite3

# Flask stuff:
instance/
.webassets-cache

# Scrapy stuff:
.scrapy

# Sphinx documentation
docs/_build/

# PyBuilder
target/

# Jupyter Notebook
.ipynb_checkpoints

# pyenv
.python-version

# celery beat schedule file
celerybeat-schedule

# SageMath parsed files
*.sage.py

# Environments
.env
.venv
env/
venv/
ENV/
env.bak/
venv.bak/

# Spyder project settings
.spyderproject
.spyproject

# Rope project settings
.ropeproject

# mkdocs documentation
/site

# mypy
.mypy_cache/

<<<<<<< HEAD
# emacs temp files
=======
# emacs tempfiles
>>>>>>> 18e5d855
*~<|MERGE_RESOLUTION|>--- conflicted
+++ resolved
@@ -108,9 +108,5 @@
 # mypy
 .mypy_cache/
 
-<<<<<<< HEAD
-# emacs temp files
-=======
 # emacs tempfiles
->>>>>>> 18e5d855
 *~