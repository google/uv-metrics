--- conflicted
+++ resolved
@@ -20,11 +20,7 @@
 import mlflow as mlf
 from mlflow.entities import Param, Metric, RunTag
 import time
-<<<<<<< HEAD
-from typing import Optional, Dict, List, Union
-=======
-from typing import Optional, Dict, List, Any
->>>>>>> b6c08f2f
+from typing import Optional, Dict, List, Union, Any
 import uv.reporter.base as b
 import uv.types as t
 import uv.util.attachment as ua
